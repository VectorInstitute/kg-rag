--- conflicted
+++ resolved
@@ -56,54 +56,6 @@
 
 <d-byline></d-byline>
 
-<<<<<<< HEAD
-<div id="contents" class="base-grid" style="border-top: 1px solid #eee; border-radius: 6px; padding: 1.8rem; background-color: #f8f9fa; margin: 1.5rem 0;">
-    <nav class="l-text toc figcaption">
-        <h3 style="margin-top: 0; margin-bottom: 1rem; color: #333; font-size: 1.2rem;">Contents</h3>
-        <details open>
-            <summary>Introduction</summary>
-            <a href="#introduction">Navigate to Introduction section</a>
-        </details>
-        <details open>
-            <summary>Baseline RAG Architecture</summary>
-            <a href="#baseline-rag">Navigate to Baseline RAG Architecture section</a>
-            <ul>
-                <li><a href="#baseline-components">Key Components</a></li>
-            </ul>
-        </details>
-        <details open>
-            <summary>Knowledge Graph-Based RAG</summary>
-            <a href="#kg-rag">Navigate to Knowledge Graph-Based RAG section</a>
-            <ul>
-                <li><a href="#entity-based-approach">Entity-Based Approach</a></li>
-                <li><a href="#interactive-visualization">Interactive Visualization</a></li>
-                <li><a href="#kg-rag-advantages">Advantages</a></li>
-            </ul>
-        </details>
-        <details open>
-            <summary>SEC 10-Q Dataset & Evaluation</summary>
-            <a href="#dataset-evaluation">Navigate to Dataset & Evaluation section</a>
-            <ul>
-                <li><a href="#dataset-overview">Dataset Overview</a></li>
-                <li><a href="#evaluation-methodology">Evaluation Methodology</a></li>
-                <li><a href="#performance-results">Performance Results</a></li>
-            </ul>
-        </details>
-        <details open>
-            <summary>Other KG-RAG Approaches</summary>
-            <a href="#other-approaches">Navigate to Other Approaches section</a>
-            <ul>
-                <li><a href="#cypher-based">Cypher-Based KG-RAG</a></li>
-                <li><a href="#graphrag">GraphRAG</a></li>
-            </ul>
-        </details>
-        <div><a href="#conclusion">Conclusion and Future Directions</a></div>
-    </nav>
-</div>
-
-
-=======
->>>>>>> 7442782a
 <d-article>
   <d-contents>
     <nav class="toc figcaption">
@@ -226,17 +178,11 @@
 
   <p>To better understand how the Entity-Based KG-RAG method works in practice, let's look at an interactive visualization of the process for a query where the baseline system answers incorrectly but the entity-based system gets right:</p>
 
-<<<<<<< HEAD
-  <figure>
-    <iframe src="assets/diagram.html" width="100%" height="896px" frameborder="0" style="max-width: 100%; margin: 0 auto 1rem auto; display: block; box-shadow: 0 4px 8px rgba(0,0,0,0.1); border-radius: 6px;"></iframe>
-    <figcaption>Figure 3: Interactive visualization of the Entity-Based KG-RAG approach showing query processing flow for a question about Apple's gross margin percentage. The visualization demonstrates how entities are identified, the subgraph is explored, and relevant document chunks are selected to provide comprehensive answers. The lines in the animation represent the relationships between nodes within the subgraph, defining the local graph structure around the top 10 nodes.</figcaption>
-=======
   <figure class="l-screen" style="width: 100%; margin: 20px 0; padding: 0;">
     <iframe src="./diagrams/diagram.html" width="100%" height="896px" frameborder="0" style="max-width: 100%; margin: 0 auto; display: block; box-shadow: 0 4px 8px rgba(0,0,0,0.1); border-radius: 6px;"></iframe>
     <figcaption style="margin-top: 20px; text-align: left; max-width: 800px; margin-left: auto; margin-right: auto;">
       <p>Figure 3: Interactive visualization of the Entity-Based KG-RAG approach showing query processing flow for a question about Apple's gross margin percentage. The visualization demonstrates how entities are identified, the subgraph is explored, and relevant document chunks are selected to provide comprehensive answers.</p>
     </figcaption>
->>>>>>> 7442782a
   </figure>
 
   <p>The visualization above shows how a query about Apple's gross margin percentage flows through the Entity-Based KG-RAG system:</p>
@@ -340,11 +286,7 @@
 
   <figure>
     <img src="assets/confusion_matrix.png" alt="Confusion Matrix" style="width: 80%; max-width: 700px; margin: 0 auto 1rem auto; display: block; box-shadow: 0 4px 8px rgba(0,0,0,0.1); border-radius: 4px; ">
-<<<<<<< HEAD
     <figcaption>Figure 6: Confusion matrix comparing KG-RAG and Baseline RAG performance. The matrix shows that KG-RAG correctly answers many questions that the Baseline approach misses, while rarely missing questions that the Baseline gets right.</figcaption>
-=======
-    <figcaption>Figure 6: Confusion matrix comparing Entity-based KG-RAG and Baseline RAG performance. The matrix shows that Entity-based KG-RAG correctly answers many questions that the Baseline approach misses, while rarely missing questions that the Baseline gets right.</figcaption>
->>>>>>> 7442782a
   </figure>
 
   <p>The confusion matrix reveals that:</p>
@@ -361,13 +303,8 @@
   <p>We also investigated how the performance of the KG-RAG approach varies with different configuration parameters, particularly the number of top nodes considered in the similarity matching stage:</p>
 
   <figure>
-<<<<<<< HEAD
     <img src="assets/entity_topn.png" alt="KG-RAG Performance by Top-N Nodes" style="width: 80%; max-width: 700px; margin: 0 auto 1rem auto; display: block; box-shadow: 0 4px 8px rgba(0,0,0,0.1); border-radius: 4px;">
     <figcaption>Figure 7: KG-RAG performance with varying numbers of top similarity nodes considered. The peak performance occurs around 30-40 nodes, with diminishing returns when considering too many or too few nodes.</figcaption>
-=======
-    <img src="assets/entity_topn.png" alt="Entity-based KG-RAG Performance by Top-N Nodes" style="width: 80%; max-width: 700px; margin: 0 auto 1rem auto; display: block; box-shadow: 0 4px 8px rgba(0,0,0,0.1); border-radius: 4px;">
-    <figcaption>Figure 7: Entity-based KG-RAG performance with varying numbers of top similarity nodes considered. The peak performance occurs around 30-40 nodes, with diminishing returns when considering too many or too few nodes.</figcaption>
->>>>>>> 7442782a
   </figure>
 
   <p>This analysis reveals that performance peaks when considering between 30-40 top similar nodes (56% accuracy), with a noticeable decline when considering either too few (&lt; 10 nodes) or too many (&gt; 50 nodes) similar entities. This suggests an optimal balance where the system has enough similar entities to explore related connections, but not so many that it introduces noise or dilutes the relevance of the retrieved context.</p>
@@ -400,11 +337,7 @@
     <li><strong>LangChain Integration:</strong> Built on the LangChain framework for seamless integration with other components</li>
   </ul>
 
-<<<<<<< HEAD
   <p>This approach is particularly effective for documents with natural community structures, such as research papers with distinct sections or reports covering various business segments.  We leverage a <a href="https://github.com/ksachdeva/langchain-graphrag/tree/main" target="_blank">langchain implementation of GraphRAG</a> for ease-of-use.</p>
-=======
-  <p>This approach is particularly effective for documents with natural community structures, such as research papers with distinct sections or reports covering various business segments. We leverage a <a href="https://github.com/ksachdeva/langchain-graphrag/tree/main" target="_blank">lanchain implementation of GraphRAG</a> for ease-of-use.</p>
->>>>>>> 7442782a
 
   <h2 id="conclusion">Conclusion and Future Directions</h2>
 
@@ -422,14 +355,6 @@
     <li><strong>Reasoning-enhanced retrieval:</strong> Incorporating logical reasoning capabilities into the graph exploration process</li>
     <li><strong>Hybrid approaches:</strong> Integrating the strengths of different KG-RAG methods for optimal performance across diverse question types</li>
   </ul>
-<<<<<<< HEAD
-
-  <p>
-    Recent work has shown promising results for query-focused summarization using graph-based approaches <d-cite key="edge2025localglobalgraphrag"></d-cite>.
-  </p>
-
-=======
->>>>>>> 7442782a
 </d-article>
 
 <d-appendix>
